--- conflicted
+++ resolved
@@ -9,11 +9,7 @@
 # Name for this batch of simulations:
 # (Note: should include date and code version number)
 
-<<<<<<< HEAD
-BATCH_NAME = 'training_boost_300321_v0.0' #'test_run_260321_v0.0'
-=======
 BATCH_NAME = 'normal_run_310321_v0.0' #'test_run_260321_v0.0'
->>>>>>> 87b165c0
 
 # These global configuration values override config.py and will be
 # used in all the simulations:
@@ -141,10 +137,10 @@
             )
 
             start_time = time.time()
-            # abm.run_model(STEPS)
-            abm.run_model(50)
-            abm.trainer.training_boost() 
-            abm.run_model(50)
+            abm.run_model(STEPS)
+            #abm.run_model(50)
+            #abm.trainer.training_boost() 
+            #abm.run_model(50)
             elapsed_time = time.time() - start_time
             print(
                 "Took %.2f seconds to run %d steps."
